--- conflicted
+++ resolved
@@ -5,15 +5,9 @@
 [options]
 python_requires = >=3.7
 install_requires =
-<<<<<<< HEAD
-    backports.cached_property;python_version<="3.7"
-    typing_extensions;python_version<="3.7"
-    ubii-message-formats >= 0.2.6.dev7
-=======
     backports.cached_property;python_version<"3.8"
     typing_extensions;python_version<"3.8"
     ubii-message-formats >= 0.2.6.dev8
->>>>>>> 0ec74c3e
     codestare-async-utils >= 0.1.dev11
     pyyaml
     aiohttp
